/*---------------------------------------------------------------------------------------------
 *  Copyright (c) Microsoft Corporation. All rights reserved.
 *  Licensed under the Source EULA. See License.txt in the project root for license information.
 *--------------------------------------------------------------------------------------------*/

import * as path from 'path';
import * as os from 'os';
import * as constants from '../common/constants';

import { promises as fs } from 'fs';
import should = require('should');
import { AssertionError } from 'assert';
import { Project } from '../models/project';

export async function shouldThrowSpecificError(block: Function, expectedMessage: string, details?: string) {
	let succeeded = false;
	try {
		await block();
		succeeded = true;
	}
	catch (err) {
		should(err.message).equal(expectedMessage);
	}

	if (succeeded) {
		throw new AssertionError({ message: `Operation succeeded, but expected failure with exception: "${expectedMessage}".${details ? '  ' + details : ''}` });
	}
}

export async function createTestSqlProjFile(contents: string, folderPath?: string): Promise<string> {
	return await createTestFile(contents, 'TestProject.sqlproj', folderPath);
}

export async function createTestProject(contents: string, folderPath?: string): Promise<Project> {
	return new Project(await createTestSqlProjFile(contents, folderPath));
}

export async function createTestDataSources(contents: string, folderPath?: string): Promise<string> {
	return await createTestFile(contents, constants.dataSourcesFileName, folderPath);
}

export async function generateTestFolderPath(): Promise<string> {
	const folderPath = path.join(os.tmpdir(), `TestProject_${new Date().getTime()}`);
	await fs.mkdir(folderPath, { recursive: true });

	return folderPath;
}

async function createTestFile(contents: string, fileName: string, folderPath?: string): Promise<string> {
	folderPath = folderPath ?? await generateTestFolderPath();
	const filePath = path.join(folderPath, fileName);

	await fs.mkdir(path.dirname(filePath), { recursive: true });
	await fs.writeFile(filePath, contents);

	return filePath;
}
/**
 * TestFolder directory structure
 * 		- file1.sql
 * 		- folder1
 * 			-file1.sql
 * 			-file2.sql
 * 			-file3.sql
 * 			-file4.sql
 * 			-file5.sql
 *	 	- folder2
 * 			-file1.sql
 * 			-file2.sql
 * 			-file3.sql
 * 			-file4.sql
 * 			-file5.sql
 * 		- file2.txt
 *
 * @param createList Boolean specifying to create a list of the files and folders been created
 * @param list List of files and folders that are been created
 */
export async function createDummyFileStructure(createList?: boolean, list?: string[], testFolderPath?: string): Promise<string> {
	testFolderPath = testFolderPath ?? await generateTestFolderPath();

	let filePath = path.join(testFolderPath, 'file1.sql');
<<<<<<< HEAD
	await fs.open(filePath, 'w');
=======
	await touchFile(filePath);

>>>>>>> 2be4f247
	if (createList) {
		list?.push(testFolderPath);
		list?.push(filePath);
	}

	for (let dirCount = 1; dirCount <= 2; dirCount++) {
		let dirName = path.join(testFolderPath, `folder${dirCount}`);
		await fs.mkdir(dirName, { recursive: true });
<<<<<<< HEAD
=======

>>>>>>> 2be4f247
		if (createList) {
			list?.push(dirName);
		}

		for (let fileCount = 1; fileCount <= 5; fileCount++) {
			let fileName = path.join(dirName, `file${fileCount}.sql`);
<<<<<<< HEAD
			await fs.open(fileName, 'w');
=======
			await touchFile(fileName);

>>>>>>> 2be4f247
			if (createList) {
				list?.push(fileName);
			}
		}
	}

	filePath = path.join(testFolderPath, 'file2.txt');
<<<<<<< HEAD
	await fs.open(filePath, 'w');
=======
	await touchFile(filePath);

>>>>>>> 2be4f247
	if (createList) {
		list?.push(filePath);
	}

	return testFolderPath;
}

<<<<<<< HEAD
=======
export async function touchFile(filePath: string) {
	const handle = await fs.open(filePath, 'w');
	await handle.close();
}

>>>>>>> 2be4f247
export async function createListOfFiles(filePath?: string): Promise<string[]> {
	let fileFolderList: string[] = [];

	await createDummyFileStructure(true, fileFolderList, filePath);

	return fileFolderList;
}<|MERGE_RESOLUTION|>--- conflicted
+++ resolved
@@ -79,12 +79,8 @@
 	testFolderPath = testFolderPath ?? await generateTestFolderPath();
 
 	let filePath = path.join(testFolderPath, 'file1.sql');
-<<<<<<< HEAD
-	await fs.open(filePath, 'w');
-=======
 	await touchFile(filePath);
 
->>>>>>> 2be4f247
 	if (createList) {
 		list?.push(testFolderPath);
 		list?.push(filePath);
@@ -93,22 +89,14 @@
 	for (let dirCount = 1; dirCount <= 2; dirCount++) {
 		let dirName = path.join(testFolderPath, `folder${dirCount}`);
 		await fs.mkdir(dirName, { recursive: true });
-<<<<<<< HEAD
-=======
-
->>>>>>> 2be4f247
 		if (createList) {
 			list?.push(dirName);
 		}
 
 		for (let fileCount = 1; fileCount <= 5; fileCount++) {
 			let fileName = path.join(dirName, `file${fileCount}.sql`);
-<<<<<<< HEAD
-			await fs.open(fileName, 'w');
-=======
 			await touchFile(fileName);
 
->>>>>>> 2be4f247
 			if (createList) {
 				list?.push(fileName);
 			}
@@ -116,12 +104,8 @@
 	}
 
 	filePath = path.join(testFolderPath, 'file2.txt');
-<<<<<<< HEAD
-	await fs.open(filePath, 'w');
-=======
 	await touchFile(filePath);
 
->>>>>>> 2be4f247
 	if (createList) {
 		list?.push(filePath);
 	}
@@ -129,14 +113,11 @@
 	return testFolderPath;
 }
 
-<<<<<<< HEAD
-=======
 export async function touchFile(filePath: string) {
 	const handle = await fs.open(filePath, 'w');
 	await handle.close();
 }
 
->>>>>>> 2be4f247
 export async function createListOfFiles(filePath?: string): Promise<string[]> {
 	let fileFolderList: string[] = [];
 
