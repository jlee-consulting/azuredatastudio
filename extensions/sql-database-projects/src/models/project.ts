/*---------------------------------------------------------------------------------------------
 *  Copyright (c) Microsoft Corporation. All rights reserved.
 *  Licensed under the Source EULA. See License.txt in the project root for license information.
 *--------------------------------------------------------------------------------------------*/

import * as path from 'path';
import * as xmldom from 'xmldom';
import * as constants from '../common/constants';
import * as utils from '../common/utils';

import { Uri } from 'vscode';
import { promises as fs } from 'fs';
import { DataSource } from './dataSources/dataSources';
<<<<<<< HEAD
import { ApiWrapper } from '../common/apiWrapper';

=======
import * as utils from '../common/utils';
>>>>>>> 7c0d3274

/**
 * Class representing a Project, and providing functions for operating on it
 */
export class Project {
	public projectFilePath: string;
	public files: ProjectEntry[] = [];
	public dataSources: DataSource[] = [];

	public get projectFolderPath() {
		return path.dirname(this.projectFilePath);
	}

	private projFileXmlDoc: any = undefined;

	constructor(projectFilePath: string, private apiWrapper: ApiWrapper) {
		this.projectFilePath = projectFilePath;
	}

	/**
	 * Reads the project setting and contents from the file
	 */
	public async readProjFile() {
		const projFileText = await fs.readFile(this.projectFilePath);
		this.projFileXmlDoc = new xmldom.DOMParser().parseFromString(projFileText.toString());

		// find all folders and files to include

		for (let ig = 0; ig < this.projFileXmlDoc.documentElement.getElementsByTagName(constants.ItemGroup).length; ig++) {
			const itemGroup = this.projFileXmlDoc.documentElement.getElementsByTagName(constants.ItemGroup)[ig];

			for (let b = 0; b < itemGroup.getElementsByTagName(constants.Build).length; b++) {
				this.files.push(this.createProjectEntry(itemGroup.getElementsByTagName(constants.Build)[b].getAttribute(constants.Include), EntryType.File));
			}

			for (let f = 0; f < itemGroup.getElementsByTagName(constants.Folder).length; f++) {
				this.files.push(this.createProjectEntry(itemGroup.getElementsByTagName(constants.Folder)[f].getAttribute(constants.Include), EntryType.Folder));
			}
		}
	}

	/**
	 * Adds a folder to the project, and saves the project file
	 * @param relativeFolderPath Relative path of the folder
	 */
	public async addFolderItem(relativeFolderPath: string): Promise<ProjectEntry> {
		const absoluteFolderPath = path.join(this.projectFolderPath, relativeFolderPath);

		//If folder doesn't exist, create it
		let exists = utils.exists(absoluteFolderPath);
		if (!exists) {
			fs.mkdir(absoluteFolderPath, { recursive: true });
		}

		const folderEntry = this.createProjectEntry(relativeFolderPath, EntryType.Folder);
		this.files.push(folderEntry);

		await this.addToProjFile(folderEntry);
		return folderEntry;
	}

	/**
	 * Writes a file to disk if contents are provided, adds that file to the project, and writes it to disk
	 * @param relativeFilePath Relative path of the file
	 * @param contents Contents to be written to the new file
	 */
	public async addScriptItem(relativeFilePath: string, contents?: string): Promise<ProjectEntry> {
		const absoluteFilePath = path.join(this.projectFolderPath, relativeFilePath);

		if (contents) {
			await fs.mkdir(path.dirname(absoluteFilePath), { recursive: true });
			await fs.writeFile(absoluteFilePath, contents);
		}

		//Check that file actually exists
		let exists = utils.exists(absoluteFilePath);
		if (!exists) {
			//TODO: Should we exit from here?
<<<<<<< HEAD
			this.apiWrapper.showErrorMessage(constants.noFileExist(absoluteFilePath));
=======
			vscode.window.showErrorMessage(constants.noFileExist(absoluteFilePath));
>>>>>>> 7c0d3274
		}

		const fileEntry = this.createProjectEntry(relativeFilePath, EntryType.File);
		this.files.push(fileEntry);

		await this.addToProjFile(fileEntry);

		return fileEntry;
	}

	private createProjectEntry(relativePath: string, entryType: EntryType): ProjectEntry {
		return new ProjectEntry(Uri.file(path.join(this.projectFolderPath, relativePath)), relativePath, entryType);
	}

	private findOrCreateItemGroup(containedTag?: string): any {
		let outputItemGroup = undefined;

		// find any ItemGroup node that contains files; that's where we'll add
		for (let i = 0; i < this.projFileXmlDoc.documentElement.getElementsByTagName(constants.ItemGroup).length; i++) {
			const currentItemGroup = this.projFileXmlDoc.documentElement.getElementsByTagName(constants.ItemGroup)[i];

			// if we're not hunting for a particular child type, or if we are and we find it, use the ItemGroup
			if (!containedTag || currentItemGroup.getElementsByTagName(containedTag).length > 0) {
				outputItemGroup = currentItemGroup;
				break;
			}
		}

		// if none already exist, make a new ItemGroup for it
		if (!outputItemGroup) {
			outputItemGroup = this.projFileXmlDoc.createElement(constants.ItemGroup);
			this.projFileXmlDoc.documentElement.appendChild(outputItemGroup);
		}

		return outputItemGroup;
	}

	private addFileToProjFile(path: string) {
		const newFileNode = this.projFileXmlDoc.createElement(constants.Build);
		newFileNode.setAttribute(constants.Include, path);

		this.findOrCreateItemGroup(constants.Build).appendChild(newFileNode);
	}

	private addFolderToProjFile(path: string) {
		const newFolderNode = this.projFileXmlDoc.createElement(constants.Folder);
		newFolderNode.setAttribute(constants.Include, path);

		this.findOrCreateItemGroup(constants.Folder).appendChild(newFolderNode);
	}

	private async addToProjFile(entry: ProjectEntry) {
<<<<<<< HEAD
		switch (entry.type) {
			case EntryType.File:
				this.addFileToProjFile(entry.relativePath);
				break;
			case EntryType.Folder:
				this.addFolderToProjFile(entry.relativePath);
=======
		try {
			switch (entry.type) {
				case EntryType.File:
					this.addFileToProjFile(entry.relativePath);
					break;
				case EntryType.Folder:
					this.addFolderToProjFile(entry.relativePath);
			}

			await this.serializeToProjFile(this.projFileXmlDoc);
		}
		catch (err) {
			vscode.window.showErrorMessage(utils.getErrorMessage(err));
			return;
>>>>>>> 7c0d3274
		}

		await this.serializeToProjFile(this.projFileXmlDoc);
	}

	private async serializeToProjFile(projFileContents: any) {
		const xml = new xmldom.XMLSerializer().serializeToString(projFileContents); // TODO: how to get this to serialize with "pretty" formatting

		await fs.writeFile(this.projectFilePath, xml);
	}

	/**
	 * Adds the list of files and directories to the project, and saves the project file
	 * @param absolutePath Absolute path of the folder
	 */
	public async addToProject(list: string[]): Promise<boolean> {

		for (let i = 0; i < list.length; i++) {
			let file: string = list[i];
<<<<<<< HEAD
			const relativePath = utils.trimChars(utils.trimUri(Uri.file(this.projectFilePath), Uri.file(file)), '/');
=======
			const relativePath = utils.trimChars(utils.trimUri(vscode.Uri.file(this.projectFilePath), vscode.Uri.file(file)), '/');
>>>>>>> 7c0d3274

			if (relativePath.length > 0) {
				let fileStat = await fs.stat(file);

				if (fileStat.isFile()) {
					await this.addScriptItem(relativePath);
				}
				else if (fileStat.isDirectory()) {
					await this.addFolderItem(relativePath);
				}
			}
		}
		return true;

	}
}

/**
 * Represents an entry in a project file
 */
export class ProjectEntry {
	/**
	 * Absolute file system URI
	 */
	fsUri: Uri;
	relativePath: string;
	type: EntryType;

	constructor(uri: Uri, relativePath: string, type: EntryType) {
		this.fsUri = uri;
		this.relativePath = relativePath;
		this.type = type;
	}

	public toString(): string {
		return this.fsUri.path;
	}
}

export enum EntryType {
	File,
	Folder
}<|MERGE_RESOLUTION|>--- conflicted
+++ resolved
@@ -11,12 +11,7 @@
 import { Uri } from 'vscode';
 import { promises as fs } from 'fs';
 import { DataSource } from './dataSources/dataSources';
-<<<<<<< HEAD
 import { ApiWrapper } from '../common/apiWrapper';
-
-=======
-import * as utils from '../common/utils';
->>>>>>> 7c0d3274
 
 /**
  * Class representing a Project, and providing functions for operating on it
@@ -95,11 +90,7 @@
 		let exists = utils.exists(absoluteFilePath);
 		if (!exists) {
 			//TODO: Should we exit from here?
-<<<<<<< HEAD
 			this.apiWrapper.showErrorMessage(constants.noFileExist(absoluteFilePath));
-=======
-			vscode.window.showErrorMessage(constants.noFileExist(absoluteFilePath));
->>>>>>> 7c0d3274
 		}
 
 		const fileEntry = this.createProjectEntry(relativeFilePath, EntryType.File);
@@ -152,29 +143,12 @@
 	}
 
 	private async addToProjFile(entry: ProjectEntry) {
-<<<<<<< HEAD
 		switch (entry.type) {
 			case EntryType.File:
 				this.addFileToProjFile(entry.relativePath);
 				break;
 			case EntryType.Folder:
 				this.addFolderToProjFile(entry.relativePath);
-=======
-		try {
-			switch (entry.type) {
-				case EntryType.File:
-					this.addFileToProjFile(entry.relativePath);
-					break;
-				case EntryType.Folder:
-					this.addFolderToProjFile(entry.relativePath);
-			}
-
-			await this.serializeToProjFile(this.projFileXmlDoc);
-		}
-		catch (err) {
-			vscode.window.showErrorMessage(utils.getErrorMessage(err));
-			return;
->>>>>>> 7c0d3274
 		}
 
 		await this.serializeToProjFile(this.projFileXmlDoc);
@@ -194,11 +168,7 @@
 
 		for (let i = 0; i < list.length; i++) {
 			let file: string = list[i];
-<<<<<<< HEAD
 			const relativePath = utils.trimChars(utils.trimUri(Uri.file(this.projectFilePath), Uri.file(file)), '/');
-=======
-			const relativePath = utils.trimChars(utils.trimUri(vscode.Uri.file(this.projectFilePath), vscode.Uri.file(file)), '/');
->>>>>>> 7c0d3274
 
 			if (relativePath.length > 0) {
 				let fileStat = await fs.stat(file);
