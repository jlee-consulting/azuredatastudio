/*---------------------------------------------------------------------------------------------
 *  Copyright (c) Microsoft Corporation. All rights reserved.
 *  Licensed under the Source EULA. See License.txt in the project root for license information.
 *--------------------------------------------------------------------------------------------*/

import * as nls from 'vscode-nls';

const localize = nls.loadMessageBundle();

// Placeholder values
export const dataSourcesFileName = 'datasources.json';
export const sqlprojExtension = '.sqlproj';
export const sqlFileExtension = '.sql';
export const initialCatalogSetting = 'Initial Catalog';
export const schemaCompareExtensionId = 'microsoft.schema-compare';

// UI Strings

export const noOpenProjectMessage = localize('noProjectOpenMessage', "No open database project");
export const projectNodeName = localize('projectNodeName', "Database Project");
export const dataSourcesNodeName = localize('dataSourcesNodeName', "Data Sources");
export const sqlConnectionStringFriendly = localize('sqlConnectionStringFriendly', "SQL connection string");
export const newDatabaseProjectName = localize('newDatabaseProjectName', "New database project name:");
export const sqlDatabaseProject = localize('sqlDatabaseProject', "SQL database project");
export const extractTargetInput = localize('extractTargetInput', "Target for extraction:");
export const selectFileFolder = localize('selectFileFolder', "Select");
export function newObjectNamePrompt(objectType: string) { return localize('newObjectNamePrompt', 'New {0} name:', objectType); }

// Deploy dialog strings

export const deployDialogName = localize('deployDialogName', "Deploy Database");
export const deployDialogOkButtonText = localize('deployDialogOkButtonText', "Deploy");
export const cancelButtonText = localize('cancelButtonText', "Cancel");
export const generateScriptButtonText = localize('generateScriptButtonText', "Generate Script");
export const targetDatabaseSettings = localize('targetDatabaseSettings', "Target Database Settings");
export const databaseNameLabel = localize('databaseNameLabel', "Database");
export const deployScriptNameLabel = localize('deployScriptName', "Deploy script name");
export const targetConnectionLabel = localize('targetConnectionLabel', "Target Connection");
export const editConnectionButtonText = localize('editConnectionButtonText', "Edit");
export const clearButtonText = localize('clearButtonText', "Clear");
export const dataSourceRadioButtonLabel = localize('dataSourceRadioButtonLabel', "Data sources");
export const connectionRadioButtonLabel = localize('connectionRadioButtonLabel', "Connections");
export const selectConnectionRadioButtonsTitle = localize('selectconnectionRadioButtonsTitle', "Specify connection from:");
export const dataSourceDropdownTitle = localize('dataSourceDropdownTitle', "Data source");
export const noDataSourcesText = localize('noDataSourcesText', "No data sources in this project");

// Error messages

export const multipleSqlProjFiles = localize('multipleSqlProjFilesSelected', "Multiple .sqlproj files selected; please select only one.");
export const noSqlProjFiles = localize('noSqlProjFilesSelected', "No .sqlproj file selected; please select one.");
export const noDataSourcesFile = localize('noDataSourcesFile', "No {0} found", dataSourcesFileName);
export const missingVersion = localize('missingVersion', "Missing 'version' entry in {0}", dataSourcesFileName);
export const unrecognizedDataSourcesVersion = localize('unrecognizedDataSourcesVersion', "Unrecognized version: ");
export const unknownDataSourceType = localize('unknownDataSourceType', "Unknown data source type: ");
export const invalidSqlConnectionString = localize('invalidSqlConnectionString', "Invalid SQL connection string");
export const projectNameRequired = localize('projectNameRequired', "Name is required to create a new database project.");
export const projectLocationRequired = localize('projectLocationRequired', "Location is required to create a new database project.");
<<<<<<< HEAD
export const projectLocationNotEmpty = localize('projectLocationNotEmpty', "Current project location is not empty. Select an empty folder for precise extraction.");
export const extractTargetRequired = localize('extractTargetRequired', "Target information for extract is required to import database to project.");
=======
export const schemaCompareNotInstalled = localize('schemaCompareNotInstalled', "Schema compare extension installation is required to run schema compare");
export const buildDacpacNotFound = localize('buildDacpacNotFound', "Dacpac created from build not found");
>>>>>>> d733cba3
export function projectAlreadyOpened(path: string) { return localize('projectAlreadyOpened', "Project '{0}' is already opened.", path); }
export function projectAlreadyExists(name: string, path: string) { return localize('projectAlreadyExists', "A project named {0} already exists in {1}.", name, path); }
export function noFileExist(fileName: string) { return localize('noFileExist', "File {0} doesn't exist", fileName); }
export function cannotResolvePath(path: string) { return localize('cannotResolvePath', "Can not resolve path {0}", path); }

export function mssqlNotFound(mssqlConfigDir: string) { return localize('mssqlNotFound', "Could not get mssql extension's install location at {0}", mssqlConfigDir); }

// Project script types

export const folderFriendlyName = localize('folderFriendlyName', "Folder");
export const scriptFriendlyName = localize('scriptFriendlyName', "Script");
export const tableFriendlyName = localize('tableFriendlyName', "Table");
export const viewFriendlyName = localize('viewFriendlyName', "View");
export const storedProcedureFriendlyName = localize('storedProcedureFriendlyName', "Stored Procedure");

// SqlProj file XML names
export const ItemGroup = 'ItemGroup';
export const Build = 'Build';
export const Folder = 'Folder';
export const Include = 'Include';<|MERGE_RESOLUTION|>--- conflicted
+++ resolved
@@ -55,13 +55,10 @@
 export const invalidSqlConnectionString = localize('invalidSqlConnectionString', "Invalid SQL connection string");
 export const projectNameRequired = localize('projectNameRequired', "Name is required to create a new database project.");
 export const projectLocationRequired = localize('projectLocationRequired', "Location is required to create a new database project.");
-<<<<<<< HEAD
 export const projectLocationNotEmpty = localize('projectLocationNotEmpty', "Current project location is not empty. Select an empty folder for precise extraction.");
 export const extractTargetRequired = localize('extractTargetRequired', "Target information for extract is required to import database to project.");
-=======
 export const schemaCompareNotInstalled = localize('schemaCompareNotInstalled', "Schema compare extension installation is required to run schema compare");
 export const buildDacpacNotFound = localize('buildDacpacNotFound', "Dacpac created from build not found");
->>>>>>> d733cba3
 export function projectAlreadyOpened(path: string) { return localize('projectAlreadyOpened', "Project '{0}' is already opened.", path); }
 export function projectAlreadyExists(name: string, path: string) { return localize('projectAlreadyExists', "A project named {0} already exists in {1}.", name, path); }
 export function noFileExist(fileName: string) { return localize('noFileExist', "File {0} doesn't exist", fileName); }
