/*---------------------------------------------------------------------------------------------
 *  Copyright (c) Microsoft Corporation. All rights reserved.
 *  Licensed under the Source EULA. See License.txt in the project root for license information.
 *--------------------------------------------------------------------------------------------*/

import 'vs/css!./media/accountDialog';
import 'vs/css!./media/accountActions';
import * as DOM from 'vs/base/browser/dom';
import { List } from 'vs/base/browser/ui/list/listWidget';
import { Event, Emitter } from 'vs/base/common/event';
import { localize } from 'vs/nls';
import { IThemeService } from 'vs/platform/theme/common/themeService';
import { attachListStyler } from 'vs/platform/theme/common/styler';
import { IAction } from 'vs/base/common/actions';
import { IContextMenuService } from 'vs/platform/contextview/browser/contextView';
import { IInstantiationService } from 'vs/platform/instantiation/common/instantiation';
import { IKeybindingService } from 'vs/platform/keybinding/common/keybinding';
import { SplitView, Sizing } from 'vs/base/browser/ui/splitview/splitview';
import { IContextKeyService } from 'vs/platform/contextkey/common/contextkey';
import { IConfigurationService } from 'vs/platform/configuration/common/configuration';
import { values } from 'vs/base/common/map';

import * as azdata from 'azdata';

import { Button } from 'sql/base/browser/ui/button/button';
import { Modal } from 'sql/workbench/browser/modal/modal';
import { attachButtonStyler } from 'sql/platform/theme/common/styler';
import { AccountViewModel } from 'sql/platform/accounts/common/accountViewModel';
import { AddAccountAction } from 'sql/platform/accounts/common/accountActions';
import { AccountListRenderer, AccountListDelegate } from 'sql/workbench/services/accountManagement/browser/accountListRenderer';
import { AccountProviderAddedEventParams, UpdateAccountListEventParams } from 'sql/platform/accounts/common/eventTypes';
import { IClipboardService } from 'sql/platform/clipboard/common/clipboardService';
import * as TelemetryKeys from 'sql/platform/telemetry/common/telemetryKeys';
import { ILogService } from 'vs/platform/log/common/log';
import { ITextResourcePropertiesService } from 'vs/editor/common/services/textResourceConfigurationService';
import { IAdsTelemetryService } from 'sql/platform/telemetry/common/telemetry';
import { IViewPaneOptions, ViewPane } from 'vs/workbench/browser/parts/views/viewPaneContainer';
import { attachModalDialogStyler, attachPanelStyler } from 'sql/workbench/common/styler';
import { IViewDescriptorService } from 'vs/workbench/common/views';
import { IQuickInputService, IQuickPickItem } from 'vs/platform/quickinput/common/quickInput';
import { INotificationService } from 'vs/platform/notification/common/notification';
import { IOpenerService } from 'vs/platform/opener/common/opener';
import { ITelemetryService } from 'vs/platform/telemetry/common/telemetry';
import { ILayoutService } from 'vs/platform/layout/browser/layoutService';

class AccountPanel extends ViewPane {
	public index: number;
	private accountList: List<azdata.Account>;

	constructor(
		private options: IViewPaneOptions,
		@IKeybindingService keybindingService: IKeybindingService,
		@IContextMenuService contextMenuService: IContextMenuService,
		@IConfigurationService configurationService: IConfigurationService,
		@IThemeService themeService: IThemeService,
		@IContextKeyService contextKeyService: IContextKeyService,
		@IInstantiationService instantiationService: IInstantiationService,
		@IViewDescriptorService viewDescriptorService: IViewDescriptorService,
		@IOpenerService openerService: IOpenerService,
		@ITelemetryService telemetryService: ITelemetryService,
	) {
		super(options, keybindingService, contextMenuService, configurationService, contextKeyService, viewDescriptorService, instantiationService, openerService, themeService, telemetryService);
	}

	protected renderBody(container: HTMLElement): void {
		this.accountList = new List<azdata.Account>('AccountList', container, new AccountListDelegate(AccountDialog.ACCOUNTLIST_HEIGHT), [this.instantiationService.createInstance(AccountListRenderer)]);
		this._register(attachListStyler(this.accountList, this.themeService));
	}

	protected layoutBody(size: number): void {
		if (this.accountList) {
			this.accountList.layout(size);
		}
	}

	public get length(): number {
		return this.accountList.length;
	}

	public focus() {
		this.accountList.domFocus();
	}

	public updateAccounts(accounts: azdata.Account[]) {
		this.accountList.splice(0, this.accountList.length, accounts);
	}

	public setSelection(indexes: number[]) {
		this.accountList.setSelection(indexes);
	}

	public getActions(): IAction[] {
		return [this.instantiationService.createInstance(
			AddAccountAction,
			this.options.id
		)];
	}
}

export interface IProviderViewUiComponent {
	view: AccountPanel;
	addAccountAction: AddAccountAction;
}

export class AccountDialog extends Modal {
	public static ACCOUNTLIST_HEIGHT = 77;

	public viewModel: AccountViewModel;

	// MEMBER VARIABLES ////////////////////////////////////////////////////
	private _providerViewsMap = new Map<string, IProviderViewUiComponent>();

	private _closeButton: Button;
	private _addAccountButton: Button;
	private _splitView: SplitView;
	private _container: HTMLElement;
	private _splitViewContainer: HTMLElement;
	private _noaccountViewContainer: HTMLElement;

	// EVENTING ////////////////////////////////////////////////////////////
	private _onAddAccountErrorEmitter: Emitter<string>;
	public get onAddAccountErrorEvent(): Event<string> { return this._onAddAccountErrorEmitter.event; }

	private _onCloseEmitter: Emitter<void>;
	public get onCloseEvent(): Event<void> { return this._onCloseEmitter.event; }

	constructor(
		@ILayoutService layoutService: ILayoutService,
		@IThemeService themeService: IThemeService,
		@IInstantiationService private _instantiationService: IInstantiationService,
		@IContextMenuService private _contextMenuService: IContextMenuService,
		@IKeybindingService private _keybindingService: IKeybindingService,
		@IConfigurationService private _configurationService: IConfigurationService,
		@IAdsTelemetryService telemetryService: IAdsTelemetryService,
		@IContextKeyService private readonly contextKeyService: IContextKeyService,
		@IClipboardService clipboardService: IClipboardService,
		@ILogService logService: ILogService,
		@IViewDescriptorService private viewDescriptorService: IViewDescriptorService,
		@ITextResourcePropertiesService textResourcePropertiesService: ITextResourcePropertiesService,
		@IQuickInputService private _quickInputService: IQuickInputService,
		@INotificationService private _notificationService: INotificationService,
		@IOpenerService protected readonly openerService: IOpenerService,
		@ITelemetryService private readonly vstelemetryService: ITelemetryService
	) {
		super(
			localize('linkedAccounts', "Linked accounts"),
			TelemetryKeys.Accounts,
			telemetryService,
			layoutService,
			clipboardService,
			themeService,
			logService,
			textResourcePropertiesService,
			contextKeyService,
			{ hasSpinner: true }
		);

		// Setup the event emitters
		this._onAddAccountErrorEmitter = new Emitter<string>();
		this._onCloseEmitter = new Emitter<void>();

		// Create the view model and wire up the events
		this.viewModel = this._instantiationService.createInstance(AccountViewModel);
		this.viewModel.addProviderEvent(arg => { this.addProvider(arg); });
		this.viewModel.removeProviderEvent(arg => { this.removeProvider(arg); });
		this.viewModel.updateAccountListEvent(arg => { this.updateProviderAccounts(arg); });

		// Load the initial contents of the view model
		this.viewModel.initialize()
			.then(addedProviders => {
				for (const addedProvider of addedProviders) {
					this.addProvider(addedProvider);
				}
			});
	}

	// MODAL OVERRIDE METHODS //////////////////////////////////////////////
	protected layout(height?: number): void {
		this._splitView.layout(DOM.getContentHeight(this._container));
	}

	public render() {
		super.render();
		attachModalDialogStyler(this, this._themeService);
		this._closeButton = this.addFooterButton(localize('accountDialog.close', "Close"), () => this.close());
		this.registerListeners();
	}

	protected renderBody(container: HTMLElement) {
		this._container = container;
		this._splitViewContainer = DOM.$('div.account-view.monaco-pane-view');
		DOM.append(container, this._splitViewContainer);
		this._splitView = new SplitView(this._splitViewContainer);

		this._noaccountViewContainer = DOM.$('div.no-account-view');
		const noAccountTitle = DOM.append(this._noaccountViewContainer, DOM.$('.no-account-view-label'));
		const noAccountLabel = localize('accountDialog.noAccountLabel', "There is no linked account. Please add an account.");
		noAccountTitle.innerText = noAccountLabel;

		// Show the add account button for the first provider
		// Todo: If we have more than 1 provider, need to show all add account buttons for all providers
		const buttonSection = DOM.append(this._noaccountViewContainer, DOM.$('div.button-section'));
		this._addAccountButton = new Button(buttonSection);
		this._addAccountButton.label = localize('accountDialog.addConnection', "Add an account");

		this._register(this._addAccountButton.onDidClick(async () => {
			const vals = values(this._providerViewsMap);

			let pickedValue: string;
			if (vals.length === 0) {
				this._notificationService.error(localize('accountDialog.noCloudsRegistered', "You have no clouds enabled. Go to Settings -> Search Azure Account Configuration -> Enable at least one cloud"));
				return;
			}
			if (vals.length > 1) {
				const buttons: IQuickPickItem[] = vals.map(v => {
					return { label: v.view.title } as IQuickPickItem;
				});

				const picked = await this._quickInputService.pick(buttons, { canPickMany: false });

				pickedValue = picked?.label;
			} else {
				pickedValue = vals[0].view.title;
			}

			const v = vals.filter(v => v.view.title === pickedValue)?.[0];

			if (!v) {
				this._notificationService.error(localize('accountDialog.didNotPickAuthProvider', "You didn't select any authentication provider. Please try again."));
				return;
			}

			v.addAccountAction.run();
		}));

		DOM.append(container, this._noaccountViewContainer);
	}

	private registerListeners(): void {
		// Theme styler
		this._register(attachButtonStyler(this._closeButton, this._themeService));
		this._register(attachButtonStyler(this._addAccountButton, this._themeService));
	}

	/* Overwrite escape key behavior */
	protected onClose() {
		this.close();
	}

	/* Overwrite enter key behavior */
	protected onAccept() {
		this.close();
	}

	public close() {
		this._onCloseEmitter.fire();
		this.hide();
	}

	public open() {
		this.show();
		if (!this.isEmptyLinkedAccount()) {
			this.showSplitView();
		} else {
			this.showNoAccountContainer();
		}

	}

	private showNoAccountContainer() {
		this._splitViewContainer.hidden = true;
		this._noaccountViewContainer.hidden = false;
		this._addAccountButton.focus();
	}

	private showSplitView() {
		this._splitViewContainer.hidden = false;
		this._noaccountViewContainer.hidden = true;
		if (values(this._providerViewsMap).length > 0) {
			const firstView = values(this._providerViewsMap)[0];
			if (firstView instanceof AccountPanel) {
				firstView.setSelection([0]);
				firstView.focus();
			}
		}
	}

	private isEmptyLinkedAccount(): boolean {
		for (const provider of values(this._providerViewsMap)) {
			const listView = provider.view;
			if (listView && listView.length > 0) {
				return false;
			}
		}
		return true;
	}

	public dispose(): void {
		super.dispose();
		for (const provider of values(this._providerViewsMap)) {
			if (provider.addAccountAction) {
				provider.addAccountAction.dispose();
			}
			if (provider.view) {
				provider.view.dispose();
			}
		}
	}

	// PRIVATE HELPERS /////////////////////////////////////////////////////
	private addProvider(newProvider: AccountProviderAddedEventParams) {

		// Skip adding the provider if it already exists
		if (this._providerViewsMap.get(newProvider.addedProvider.id)) {
			return;
		}

		// Account provider doesn't exist, so add it
		// Create a scoped add account action
		let addAccountAction = this._instantiationService.createInstance(
			AddAccountAction,
			newProvider.addedProvider.id
		);
		addAccountAction.addAccountCompleteEvent(() => this.spinner = false);
		addAccountAction.addAccountErrorEvent(msg => this._onAddAccountErrorEmitter.fire(msg));
		addAccountAction.addAccountStartEvent(() => this.spinner = true);

		let providerView = new AccountPanel(
			{
				id: newProvider.addedProvider.id,
				title: newProvider.addedProvider.displayName
			},
			this._keybindingService,
			this._contextMenuService,
			this._configurationService,
			this._themeService,
			this.contextKeyService,
			this._instantiationService,
			this.viewDescriptorService,
			this.openerService,
			this.vstelemetryService
		);

		attachPanelStyler(providerView, this._themeService);

		const insertIndex = this._splitView.length;
		providerView.render();
<<<<<<< HEAD
		// Append the list view to the split view
		this._splitView.addView(providerView, Sizing.Distribute, insertIndex);

=======

		// Append the list view to the split view
		this._splitView.addView(providerView, Sizing.Distribute, insertIndex);
>>>>>>> 89a845d9
		providerView.index = insertIndex;

		this._splitView.layout(DOM.getContentHeight(this._container));

		// Set the initial items of the list
		providerView.updateAccounts(newProvider.initialAccounts);

		if (newProvider.initialAccounts.length > 0 && this._splitViewContainer.hidden) {
			this.showSplitView();
		}

		this.layout();

		// Store the view for the provider and action
		this._providerViewsMap.set(newProvider.addedProvider.id, { view: providerView, addAccountAction: addAccountAction });
	}

	private removeProvider(removedProvider: azdata.AccountProviderMetadata) {
		// Skip removing the provider if it doesn't exist
		const providerView = this._providerViewsMap.get(removedProvider.id);
		if (!providerView || !providerView.view) {
			return;
		}

		// Remove the list view from the split view
		this._splitView.removeView(providerView.view.index);
		this._splitView.layout(DOM.getContentHeight(this._container));

		// Remove the list view from our internal map
		this._providerViewsMap.delete(removedProvider.id);
		this.layout();
	}

	private updateProviderAccounts(args: UpdateAccountListEventParams) {
		const providerMapping = this._providerViewsMap.get(args.providerId);
		if (!providerMapping || !providerMapping.view) {
			return;
		}
		providerMapping.view.updateAccounts(args.accountList);

		if (args.accountList.length > 0 && this._splitViewContainer.hidden) {
			this.showSplitView();
		}

		if (this.isEmptyLinkedAccount() && this._noaccountViewContainer.hidden) {
			this.showNoAccountContainer();
		}

		this.layout();
	}
}<|MERGE_RESOLUTION|>--- conflicted
+++ resolved
@@ -345,15 +345,9 @@
 
 		const insertIndex = this._splitView.length;
 		providerView.render();
-<<<<<<< HEAD
+
 		// Append the list view to the split view
 		this._splitView.addView(providerView, Sizing.Distribute, insertIndex);
-
-=======
-
-		// Append the list view to the split view
-		this._splitView.addView(providerView, Sizing.Distribute, insertIndex);
->>>>>>> 89a845d9
 		providerView.index = insertIndex;
 
 		this._splitView.layout(DOM.getContentHeight(this._container));
